--- conflicted
+++ resolved
@@ -2,11 +2,7 @@
 exclude .gitignore .gitmodules
 prune .github/*
 prune docs/**
-<<<<<<< HEAD
 prune tests/**
-recursive-include lib *.cpp *.c *.h README LICENSE COPYING CMakeLists.txt *.in
-=======
 recursive-include lib *.cpp *.c *.h README COPYING CMakeLists.txt *.in
->>>>>>> acfb7c08
 exclude lib/open_jtalk/src/mecab/src/config.h
 prune lib/open_jtalk/src/build/**