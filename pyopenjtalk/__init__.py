from __future__ import annotations

import atexit
import os
import sys
<<<<<<< HEAD
from contextlib import ExitStack
from os.path import exists
from pathlib import Path
from typing import Any, List, Tuple, Union

import numpy as np
import numpy.typing as npt
=======
import tarfile
import tempfile
from collections.abc import Callable, Generator
from contextlib import ExitStack, contextmanager
from os.path import exists
from threading import Lock
from typing import TypeVar
from urllib.request import urlopen
>>>>>>> 5374f0cd

if sys.version_info >= (3, 9):
    from importlib.resources import as_file, files
else:
    from importlib_resources import as_file, files

try:
    from .version import __version__  # noqa
except ImportError:
    raise ImportError("BUG: version.py doesn't exist. Please file a bug report.")

from .htsengine import HTSEngine
from .openjtalk import OpenJTalk
from .openjtalk import build_mecab_dictionary as _build_mecab_dictionary
from .openjtalk import mecab_dict_index as _mecab_dict_index
from .types import NJDFeature
from .utils import (
    merge_njd_marine_features,
    modify_acc_after_chaining,
    modify_kanji_yomi,
    retreat_acc_nuc,
)

_file_manager = ExitStack()
atexit.register(_file_manager.close)

_pyopenjtalk_ref = files(__name__)
_dic_dir_name = "dictionary"

# Dictionary directory
# defaults to the directory containing the dictionaries built into the package
OPEN_JTALK_DICT_DIR = os.environ.get(
    "OPEN_JTALK_DICT_DIR",
    str(_file_manager.enter_context(as_file(_pyopenjtalk_ref / _dic_dir_name))),
).encode("utf-8")

# Default mei_normal.voice for HMM-based TTS
DEFAULT_HTS_VOICE = str(
    _file_manager.enter_context(as_file(_pyopenjtalk_ref / "htsvoice/mei_normal.htsvoice"))
).encode("utf-8")

<<<<<<< HEAD
# 複数の読みを持つ漢字のリスト
MULTI_READ_KANJI_LIST = [
    '風','何','観','方','出','他','時','上','下','君','手','嫌','表',
    '対','色','人','前','後','角','金','頭','筆','水','間','棚',
    # 以下、Wikipedia「同形異音語」からミスりそうな漢字を抜粋 (ただしこれらは NN 使わない限り完璧な判定は無理な気がする…)
    # Sudachi の方が不正確な '汚','通','臭','辛' は除外した
    # ref: https://ja.wikipedia.org/wiki/%E5%90%8C%E5%BD%A2%E7%95%B0%E9%9F%B3%E8%AA%9E
    '床','入','来','塗','怒','包','被','開','弾','捻','潜','支','抱','行','降','種','訳','糞',
    # 以下、Wikipedia「同形異音語」記事内「読み方が3つ以上ある同形異音語」より
    '空','性','体','等','生','止','堪','捩',
    # 以下、独自に追加
    '家','縁','労',
]  # fmt: skip

# Global instance of OpenJTalk
_global_jtalk = None
# Global instance of HTSEngine
# mei_normal.voice is used as default
_global_htsengine = None
# Global instance of Marine
_global_marine = None

=======
>>>>>>> 5374f0cd

def _lazy_init() -> None:
    # pyopenjtalk-plus では辞書のダウンロード処理は削除されているが、
    # _lazy_init() を直接呼び出している VOICEVOX などへの互換性のために残置している
    pass


<<<<<<< HEAD
def g2p(
    text: str,
    kana: bool = False,
    join: bool = True,
    run_marine: bool = False,
    use_vanilla: bool = False,
) -> Union[List[str], str]:
=======

_T = TypeVar("_T")


def _global_instance_manager(
    instance_factory: Callable[[], _T] | None = None, instance: _T | None = None
) -> Callable[[], Generator[_T, None, None]]:
    assert instance_factory is not None or instance is not None
    _instance = instance
    mutex = Lock()

    @contextmanager
    def manager() -> Generator[_T, None, None]:
        nonlocal _instance
        with mutex:
            if _instance is None:
                _instance = instance_factory()
            yield _instance

    return manager


def _jtalk_factory() -> OpenJTalk:
    _lazy_init()
    return OpenJTalk(dn_mecab=OPEN_JTALK_DICT_DIR)


def _marine_factory():
    try:
        from marine.predict import Predictor
    except ImportError:
        raise ImportError("Please install marine by `pip install pyopenjtalk[marine]`")
    return Predictor()


# Global instance of OpenJTalk
_global_jtalk = _global_instance_manager(_jtalk_factory)
# Global instance of HTSEngine
# mei_normal.voice is used as default
_global_htsengine = _global_instance_manager(lambda: HTSEngine(DEFAULT_HTS_VOICE))
# Global instance of Marine
_global_marine = _global_instance_manager(_marine_factory)


def g2p(*args, **kwargs):
>>>>>>> 5374f0cd
    """Grapheme-to-phoeneme (G2P) conversion

    This is just a convenient wrapper around `run_frontend`.

    Args:
        text (str): Unicode Japanese text.
        kana (bool): If True, returns the pronunciation in katakana, otherwise in phone.
          Default is False.
        join (bool): If True, concatenate phones or katakana's into a single string.
          Default is True.
        run_marine (bool): Whether to estimate accent using marine.
          Default is False. If you want to activate this option, you need to install marine
          by `pip install pyopenjtalk-plus[marine]`
        use_vanilla (bool): If True, returns the vanilla NJDFeature list.
          Default is False.

    Returns:
        Union[List[str], str]: G2P result in 1) str if join is True 2) List[str] if join is False.
    """
<<<<<<< HEAD
    njd_features = run_frontend(text, run_marine=run_marine, use_vanilla=use_vanilla)

    if not kana:
        labels = make_label(njd_features)
        prons = list(map(lambda s: s.split("-")[1].split("+")[0], labels[1:-1]))
        if join:
            prons = " ".join(prons)
        return prons

    # kana
    prons = []
    for n in njd_features:
        if n["pos"] == "記号":
            p = n["string"]
        else:
            p = n["pron"]
        # remove special chars
        for c in "’":
            p = p.replace(c, "")
        prons.append(p)
    if join:
        prons = "".join(prons)
    return prons


def load_marine_model(model_dir: Union[str, None] = None, dict_dir: Union[str, None] = None):
    global _global_marine
    if _global_marine is None:
        try:
            from marine.predict import Predictor
        except ImportError:
            raise ImportError("Please install marine by `pip install pyopenjtalk-plus[marine]`")
        _global_marine = Predictor(model_dir=model_dir, postprocess_vocab_dir=dict_dir)
=======
    with _global_jtalk() as jtalk:
        return jtalk.g2p(*args, **kwargs)
>>>>>>> 5374f0cd


def estimate_accent(njd_features: List[NJDFeature]) -> List[NJDFeature]:
    """Accent estimation using marine

    This function requires marine (https://github.com/6gsn/marine)

    Args:
        njd_result (List[NJDFeature]): features generated by OpenJTalk.

    Returns:
        List[NJDFeature]: features for NJDNode with estimation results by marine.
    """
<<<<<<< HEAD
    global _global_marine
    if _global_marine is None:
        load_marine_model()
        assert _global_marine is not None
    from marine.utils.openjtalk_util import convert_njd_feature_to_marine_feature

    marine_feature = convert_njd_feature_to_marine_feature(njd_features)
    marine_results = _global_marine.predict([marine_feature], require_open_jtalk_format=True)
=======
    with _global_marine() as marine:
        from marine.utils.openjtalk_util import convert_njd_feature_to_marine_feature

        marine_feature = convert_njd_feature_to_marine_feature(njd_features)
        marine_results = marine.predict(
            [marine_feature], require_open_jtalk_format=True
        )
>>>>>>> 5374f0cd
    njd_features = merge_njd_marine_features(njd_features, marine_results)
    return njd_features


def modify_filler_accent(njd: List[NJDFeature]) -> List[NJDFeature]:
    modified_njd = []
    is_after_filler = False
    for features in njd:
        if features["pos"] == "フィラー":
            if features["acc"] > features["mora_size"]:
                features["acc"] = 0
            is_after_filler = True

        elif is_after_filler:
            if features["pos"] == "名詞":
                features["chain_flag"] = 0
            is_after_filler = False
        modified_njd.append(features)

    return modified_njd


def preserve_noun_accent(
    input_njd: List[NJDFeature], predicted_njd: List[NJDFeature]
) -> List[NJDFeature]:
    return_njd = []
    for f_input, f_pred in zip(input_njd, predicted_njd):
        if f_pred["pos"] == "名詞" and f_pred["string"] not in MULTI_READ_KANJI_LIST:
            f_pred["acc"] = f_input["acc"]
        return_njd.append(f_pred)

    return return_njd


def extract_fullcontext(
    text: str, run_marine: bool = False, use_vanilla: bool = False
) -> List[str]:
    """Extract full-context labels from text

    Args:
        text (str): Input text
        run_marine (bool): Whether to estimate accent using marine.
          Default is False. If you want to activate this option, you need to install marine
          by `pip install pyopenjtalk-plus[marine]`
        use_vanilla (bool): If True, returns the vanilla NJDFeature list.
          Default is False.

    Returns:
        List[str]: List of full-context labels
    """
    njd_features = run_frontend(text, run_marine=run_marine, use_vanilla=use_vanilla)
    return make_label(njd_features)


def synthesize(
    labels: Union[List[str], Tuple[Any, List[str]]],
    speed: float = 1.0,
    half_tone: float = 0.0,
) -> Tuple[npt.NDArray[np.float64], int]:
    """Run OpenJTalk's speech synthesis backend

    Args:
        labels (list): Full-context labels
        speed (float): speech speed rate. Default is 1.0.
        half_tone (float): additional half-tone. Default is 0.

    Returns:
        np.ndarray: speech waveform (dtype: np.float64)
        int: sampling frequency (defualt: 48000)
    """
    if isinstance(labels, tuple) and len(labels) == 2:
        labels = labels[1]

    with _global_htsengine() as htsengine:
        sr = htsengine.get_sampling_frequency()
        htsengine.set_speed(speed)
        htsengine.add_half_tone(half_tone)
        return htsengine.synthesize(labels), sr


def tts(
    text: str,
    speed: float = 1.0,
    half_tone: float = 0.0,
    run_marine: bool = False,
) -> Tuple[npt.NDArray[np.float64], int]:
    """Text-to-speech

    Args:
        text (str): Input text
        speed (float): speech speed rate. Default is 1.0.
        half_tone (float): additional half-tone. Default is 0.
        run_marine (bool): Whether to estimate accent using marine.
          Default is False. If you want activate this option, you need to install marine
          by `pip install pyopenjtalk-plus[marine]`

    Returns:
        np.ndarray: speech waveform (dtype: np.float64)
        int: sampling frequency (defualt: 48000)
    """
    return synthesize(extract_fullcontext(text, run_marine=run_marine), speed, half_tone)


def run_frontend(
    text: str, run_marine: bool = False, use_vanilla: bool = False
) -> List[NJDFeature]:
    """Run OpenJTalk's text processing frontend

    Args:
        text (str): Unicode Japanese text.
        run_marine (bool): Whether to estimate accent using marine.
          Default is False. If you want to activate this option, you need to install marine
          by `pip install pyopenjtalk-plus[marine]`
        use_vanilla (bool): If True, returns the vanilla NJDFeature list.
          Default is False.

    Returns:
        List[NJDFeature]: features for NJDNode.
    """
<<<<<<< HEAD
    global _global_jtalk
    if _global_jtalk is None:
        _lazy_init()
        _global_jtalk = OpenJTalk(dn_mecab=OPEN_JTALK_DICT_DIR)
    njd_features = _global_jtalk.run_frontend(text)
    if run_marine:
        pred_njd_features = estimate_accent(njd_features)
        njd_features = preserve_noun_accent(njd_features, pred_njd_features)
    if use_vanilla is False:
        njd_features = modify_filler_accent(njd_features)
        njd_features = modify_kanji_yomi(text, njd_features, MULTI_READ_KANJI_LIST)
        njd_features = retreat_acc_nuc(njd_features)
        njd_features = modify_acc_after_chaining(njd_features)
    return njd_features
=======
    with _global_jtalk() as jtalk:
        return jtalk.run_frontend(text)
>>>>>>> 5374f0cd


def make_label(njd_features: List[NJDFeature]) -> List[str]:
    """Make full-context label using features

    Args:
        njd_features (List[NJDFeature]): features for NJDNode.

    Returns:
        List[str]: full-context labels.
    """
    with _global_jtalk() as jtalk:
        return jtalk.make_label(njd_features)


def mecab_dict_index(path: str, out_path: str, dn_mecab: Union[str, None] = None) -> None:
    """Create user dictionary

    Args:
        path (str): path to user csv
        out_path (str): path to output dictionary
        dn_mecab (optional. str): path to mecab dictionary
    """
    if not exists(path):
        raise FileNotFoundError("no such file or directory: %s" % path)
    if dn_mecab is None:
<<<<<<< HEAD
        dn_mecab = OPEN_JTALK_DICT_DIR.decode("utf-8")
    r = _mecab_dict_index(dn_mecab.encode("utf-8"), path.encode("utf-8"), out_path.encode("utf-8"))
=======
        with _global_jtalk():  # call _lazy_init()
            pass
        dn_mecab = OPEN_JTALK_DICT_DIR
    r = _mecab_dict_index(dn_mecab, path.encode("utf-8"), out_path.encode("utf-8"))
>>>>>>> 5374f0cd

    # NOTE: mecab load returns 1 if success, but mecab_dict_index return the opposite
    # yeah it's confusing...
    if r != 0:
        raise RuntimeError("Failed to create user dictionary")


def update_global_jtalk_with_user_dict(paths: Union[str, List[str]]) -> None:
    """Update global openjtalk instance with the user dictionary

    Note that this will change the global state of the openjtalk module.

    Args:
        paths (Union[str, List[str]]): path to user dictionary
            (can specify multiple user dictionaries in the list)
    """
    global _global_jtalk
<<<<<<< HEAD
    if _global_jtalk is None:
        _lazy_init()

    # 文字列として渡された場合はそのまま使う
    if isinstance(paths, str):
        paths_str = paths
        paths = paths.split(",")
    else:
        paths_str = ",".join(paths)

    # 全てのユーザー辞書パスの存在を確認
    for p in paths:
        if not exists(p):
            raise FileNotFoundError(f"no such file or directory: {p}")

    _global_jtalk = OpenJTalk(dn_mecab=OPEN_JTALK_DICT_DIR, userdic=paths_str.encode("utf-8"))


def unset_user_dict() -> None:
    """Stop applying user dictionary"""
    global _global_jtalk
    if _global_jtalk is None:
        _lazy_init()
    _global_jtalk = OpenJTalk(dn_mecab=OPEN_JTALK_DICT_DIR)


def build_mecab_dictionary(dn_mecab: Union[str, None] = None) -> None:
    """Build mecab dictionary

    Args:
        dn_mecab (optional. str): path to mecab dictionary
    """
    global _global_jtalk
    if _global_jtalk is None:
        _lazy_init()
    if dn_mecab is None:
        dn_mecab = OPEN_JTALK_DICT_DIR.decode("utf-8")

    # remove *.dic / *.bin files
    dict_path = Path(dn_mecab)
    for file in dict_path.glob("*.dic"):
        file.unlink()
    for file in dict_path.glob("*.bin"):
        file.unlink()

    # Build mecab dictionary
    r = _build_mecab_dictionary(dn_mecab.encode("utf-8"))

    # NOTE: mecab load returns 1 if success, but mecab_dict_index return the opposite
    # yeah it's confusing...
    if r != 0:
        raise RuntimeError("Failed to build dictionary")
=======
    with _global_jtalk():
        if not exists(path):
            raise FileNotFoundError("no such file or directory: %s" % path)
        _global_jtalk = _global_instance_manager(
            instance=OpenJTalk(
                dn_mecab=OPEN_JTALK_DICT_DIR, userdic=path.encode("utf-8")
            )
        )
>>>>>>> 5374f0cd
<|MERGE_RESOLUTION|>--- conflicted
+++ resolved
@@ -3,24 +3,15 @@
 import atexit
 import os
 import sys
-<<<<<<< HEAD
-from contextlib import ExitStack
-from os.path import exists
-from pathlib import Path
-from typing import Any, List, Tuple, Union
-
-import numpy as np
-import numpy.typing as npt
-=======
-import tarfile
-import tempfile
 from collections.abc import Callable, Generator
 from contextlib import ExitStack, contextmanager
 from os.path import exists
+from pathlib import Path
 from threading import Lock
-from typing import TypeVar
-from urllib.request import urlopen
->>>>>>> 5374f0cd
+from typing import Any, List, Tuple, TypeVar, Union
+
+import numpy as np
+import numpy.typing as npt
 
 if sys.version_info >= (3, 9):
     from importlib.resources import as_file, files
@@ -62,7 +53,6 @@
     _file_manager.enter_context(as_file(_pyopenjtalk_ref / "htsvoice/mei_normal.htsvoice"))
 ).encode("utf-8")
 
-<<<<<<< HEAD
 # 複数の読みを持つ漢字のリスト
 MULTI_READ_KANJI_LIST = [
     '風','何','観','方','出','他','時','上','下','君','手','嫌','表',
@@ -77,16 +67,8 @@
     '家','縁','労',
 ]  # fmt: skip
 
-# Global instance of OpenJTalk
-_global_jtalk = None
-# Global instance of HTSEngine
-# mei_normal.voice is used as default
-_global_htsengine = None
-# Global instance of Marine
-_global_marine = None
-
-=======
->>>>>>> 5374f0cd
+_T = TypeVar("_T")
+
 
 def _lazy_init() -> None:
     # pyopenjtalk-plus では辞書のダウンロード処理は削除されているが、
@@ -94,7 +76,34 @@
     pass
 
 
-<<<<<<< HEAD
+def _global_instance_manager(
+    instance_factory: Union[Callable[[], _T], None] = None,
+    instance: Union[_T, None] = None,
+):
+    assert instance_factory is not None or instance is not None
+    _instance = instance
+    mutex = Lock()
+
+    @contextmanager
+    def manager() -> Generator[_T, None, None]:
+        nonlocal _instance
+        with mutex:
+            if _instance is None:
+                _instance = instance_factory()  # type: ignore
+            yield _instance
+
+    return manager
+
+
+# Global instance of OpenJTalk
+_global_jtalk = _global_instance_manager(lambda: OpenJTalk(dn_mecab=OPEN_JTALK_DICT_DIR))
+# Global instance of HTSEngine
+# mei_normal.voice is used as default
+_global_htsengine = _global_instance_manager(lambda: HTSEngine(DEFAULT_HTS_VOICE))
+# Global instance of Marine
+_global_marine = None
+
+
 def g2p(
     text: str,
     kana: bool = False,
@@ -102,53 +111,6 @@
     run_marine: bool = False,
     use_vanilla: bool = False,
 ) -> Union[List[str], str]:
-=======
-
-_T = TypeVar("_T")
-
-
-def _global_instance_manager(
-    instance_factory: Callable[[], _T] | None = None, instance: _T | None = None
-) -> Callable[[], Generator[_T, None, None]]:
-    assert instance_factory is not None or instance is not None
-    _instance = instance
-    mutex = Lock()
-
-    @contextmanager
-    def manager() -> Generator[_T, None, None]:
-        nonlocal _instance
-        with mutex:
-            if _instance is None:
-                _instance = instance_factory()
-            yield _instance
-
-    return manager
-
-
-def _jtalk_factory() -> OpenJTalk:
-    _lazy_init()
-    return OpenJTalk(dn_mecab=OPEN_JTALK_DICT_DIR)
-
-
-def _marine_factory():
-    try:
-        from marine.predict import Predictor
-    except ImportError:
-        raise ImportError("Please install marine by `pip install pyopenjtalk[marine]`")
-    return Predictor()
-
-
-# Global instance of OpenJTalk
-_global_jtalk = _global_instance_manager(_jtalk_factory)
-# Global instance of HTSEngine
-# mei_normal.voice is used as default
-_global_htsengine = _global_instance_manager(lambda: HTSEngine(DEFAULT_HTS_VOICE))
-# Global instance of Marine
-_global_marine = _global_instance_manager(_marine_factory)
-
-
-def g2p(*args, **kwargs):
->>>>>>> 5374f0cd
     """Grapheme-to-phoeneme (G2P) conversion
 
     This is just a convenient wrapper around `run_frontend`.
@@ -168,7 +130,6 @@
     Returns:
         Union[List[str], str]: G2P result in 1) str if join is True 2) List[str] if join is False.
     """
-<<<<<<< HEAD
     njd_features = run_frontend(text, run_marine=run_marine, use_vanilla=use_vanilla)
 
     if not kana:
@@ -202,10 +163,6 @@
         except ImportError:
             raise ImportError("Please install marine by `pip install pyopenjtalk-plus[marine]`")
         _global_marine = Predictor(model_dir=model_dir, postprocess_vocab_dir=dict_dir)
-=======
-    with _global_jtalk() as jtalk:
-        return jtalk.g2p(*args, **kwargs)
->>>>>>> 5374f0cd
 
 
 def estimate_accent(njd_features: List[NJDFeature]) -> List[NJDFeature]:
@@ -219,7 +176,6 @@
     Returns:
         List[NJDFeature]: features for NJDNode with estimation results by marine.
     """
-<<<<<<< HEAD
     global _global_marine
     if _global_marine is None:
         load_marine_model()
@@ -228,15 +184,6 @@
 
     marine_feature = convert_njd_feature_to_marine_feature(njd_features)
     marine_results = _global_marine.predict([marine_feature], require_open_jtalk_format=True)
-=======
-    with _global_marine() as marine:
-        from marine.utils.openjtalk_util import convert_njd_feature_to_marine_feature
-
-        marine_feature = convert_njd_feature_to_marine_feature(njd_features)
-        marine_results = marine.predict(
-            [marine_feature], require_open_jtalk_format=True
-        )
->>>>>>> 5374f0cd
     njd_features = merge_njd_marine_features(njd_features, marine_results)
     return njd_features
 
@@ -310,6 +257,7 @@
     if isinstance(labels, tuple) and len(labels) == 2:
         labels = labels[1]
 
+    global _global_htsengine
     with _global_htsengine() as htsengine:
         sr = htsengine.get_sampling_frequency()
         htsengine.set_speed(speed)
@@ -356,12 +304,9 @@
     Returns:
         List[NJDFeature]: features for NJDNode.
     """
-<<<<<<< HEAD
     global _global_jtalk
-    if _global_jtalk is None:
-        _lazy_init()
-        _global_jtalk = OpenJTalk(dn_mecab=OPEN_JTALK_DICT_DIR)
-    njd_features = _global_jtalk.run_frontend(text)
+    with _global_jtalk() as jtalk:
+        njd_features = jtalk.run_frontend(text)
     if run_marine:
         pred_njd_features = estimate_accent(njd_features)
         njd_features = preserve_noun_accent(njd_features, pred_njd_features)
@@ -371,10 +316,6 @@
         njd_features = retreat_acc_nuc(njd_features)
         njd_features = modify_acc_after_chaining(njd_features)
     return njd_features
-=======
-    with _global_jtalk() as jtalk:
-        return jtalk.run_frontend(text)
->>>>>>> 5374f0cd
 
 
 def make_label(njd_features: List[NJDFeature]) -> List[str]:
@@ -386,6 +327,7 @@
     Returns:
         List[str]: full-context labels.
     """
+    global _global_jtalk
     with _global_jtalk() as jtalk:
         return jtalk.make_label(njd_features)
 
@@ -401,15 +343,8 @@
     if not exists(path):
         raise FileNotFoundError("no such file or directory: %s" % path)
     if dn_mecab is None:
-<<<<<<< HEAD
         dn_mecab = OPEN_JTALK_DICT_DIR.decode("utf-8")
     r = _mecab_dict_index(dn_mecab.encode("utf-8"), path.encode("utf-8"), out_path.encode("utf-8"))
-=======
-        with _global_jtalk():  # call _lazy_init()
-            pass
-        dn_mecab = OPEN_JTALK_DICT_DIR
-    r = _mecab_dict_index(dn_mecab, path.encode("utf-8"), out_path.encode("utf-8"))
->>>>>>> 5374f0cd
 
     # NOTE: mecab load returns 1 if success, but mecab_dict_index return the opposite
     # yeah it's confusing...
@@ -426,12 +361,7 @@
         paths (Union[str, List[str]]): path to user dictionary
             (can specify multiple user dictionaries in the list)
     """
-    global _global_jtalk
-<<<<<<< HEAD
-    if _global_jtalk is None:
-        _lazy_init()
-
-    # 文字列として渡された場合はそのまま使う
+
     if isinstance(paths, str):
         paths_str = paths
         paths = paths.split(",")
@@ -443,15 +373,20 @@
         if not exists(p):
             raise FileNotFoundError(f"no such file or directory: {p}")
 
-    _global_jtalk = OpenJTalk(dn_mecab=OPEN_JTALK_DICT_DIR, userdic=paths_str.encode("utf-8"))
+    global _global_jtalk
+    with _global_jtalk():
+        _global_jtalk = _global_instance_manager(
+            instance=OpenJTalk(dn_mecab=OPEN_JTALK_DICT_DIR, userdic=paths_str.encode("utf-8")),
+        )
 
 
 def unset_user_dict() -> None:
     """Stop applying user dictionary"""
     global _global_jtalk
-    if _global_jtalk is None:
-        _lazy_init()
-    _global_jtalk = OpenJTalk(dn_mecab=OPEN_JTALK_DICT_DIR)
+    with _global_jtalk():
+        _global_jtalk = _global_instance_manager(
+            instance=OpenJTalk(dn_mecab=OPEN_JTALK_DICT_DIR),
+        )
 
 
 def build_mecab_dictionary(dn_mecab: Union[str, None] = None) -> None:
@@ -460,9 +395,6 @@
     Args:
         dn_mecab (optional. str): path to mecab dictionary
     """
-    global _global_jtalk
-    if _global_jtalk is None:
-        _lazy_init()
     if dn_mecab is None:
         dn_mecab = OPEN_JTALK_DICT_DIR.decode("utf-8")
 
@@ -479,14 +411,4 @@
     # NOTE: mecab load returns 1 if success, but mecab_dict_index return the opposite
     # yeah it's confusing...
     if r != 0:
-        raise RuntimeError("Failed to build dictionary")
-=======
-    with _global_jtalk():
-        if not exists(path):
-            raise FileNotFoundError("no such file or directory: %s" % path)
-        _global_jtalk = _global_instance_manager(
-            instance=OpenJTalk(
-                dn_mecab=OPEN_JTALK_DICT_DIR, userdic=path.encode("utf-8")
-            )
-        )
->>>>>>> 5374f0cd
+        raise RuntimeError("Failed to build dictionary")