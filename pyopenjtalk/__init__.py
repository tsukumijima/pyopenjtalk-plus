--- conflicted
+++ resolved
@@ -3,12 +3,8 @@
 import atexit
 import os
 from collections.abc import Callable, Generator
-<<<<<<< HEAD
-from contextlib import ExitStack, contextmanager
+from contextlib import AbstractContextManager, ExitStack, contextmanager
 from importlib.resources import as_file, files
-=======
-from contextlib import AbstractContextManager, ExitStack, contextmanager
->>>>>>> e52ce738
 from os.path import exists
 from pathlib import Path
 from threading import Lock
@@ -80,14 +76,9 @@
 
 
 def _global_instance_manager(
-<<<<<<< HEAD
     instance_factory: Union[Callable[[], _T], None] = None,
     instance: Union[_T, None] = None,
-):
-=======
-    instance_factory: Callable[[], _T] | None = None, instance: _T | None = None
 ) -> Callable[[], AbstractContextManager[_T]]:
->>>>>>> e52ce738
     assert instance_factory is not None or instance is not None
     _instance = instance
     mutex = Lock()
