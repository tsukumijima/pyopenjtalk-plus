# coding: utf-8
# cython: boundscheck=True, wraparound=True
# cython: c_string_type=unicode, c_string_encoding=ascii
# cython: language_level=3

from contextlib import contextmanager
from threading import RLock

import numpy as np

cimport numpy as np
np.import_array()

cimport cython
from libc.stdlib cimport malloc, free

from .htsengine cimport HTS_Engine
from .htsengine cimport (
    HTS_Engine_initialize, HTS_Engine_load, HTS_Engine_clear, HTS_Engine_refresh,
    HTS_Engine_get_sampling_frequency, HTS_Engine_get_fperiod,
    HTS_Engine_set_speed, HTS_Engine_add_half_tone,
    HTS_Engine_synthesize_from_strings,
    HTS_Engine_get_generated_speech, HTS_Engine_get_nsamples
)

<<<<<<< HEAD
def _generate_lock_manager():
    lock = RLock()

    @contextmanager
    def f():
        with lock:
            yield

    return f


cdef class HTSEngine(object):
=======
cdef class HTSEngine:
>>>>>>> e01c0a9a
    """HTSEngine

    Args:
        voice (bytes): File path of htsvoice.
    """
    cdef HTS_Engine* engine
    _lock_manager = _generate_lock_manager()

    def __cinit__(self, bytes voice=b"htsvoice/mei_normal.htsvoice"):
        self.engine = new HTS_Engine()

        HTS_Engine_initialize(self.engine)

        if self.load(voice) != 1:
            self.clear()
            raise RuntimeError("Failed to initalize HTS_Engine")

    @_lock_manager()
    def load(self, bytes voice):
        cdef char* voices = voice
        cdef char ret
        with nogil:
            ret = HTS_Engine_load(self.engine, &voices, 1)
        return ret

    @_lock_manager()
    def get_sampling_frequency(self):
        """Get sampling frequency
        """
        return HTS_Engine_get_sampling_frequency(self.engine)

    @_lock_manager()
    def get_fperiod(self):
        """Get frame period"""
        return HTS_Engine_get_fperiod(self.engine)

    @_lock_manager()
    def set_speed(self, speed=1.0):
        """Set speed

        Args:
            speed (float): speed
        """
        HTS_Engine_set_speed(self.engine, speed)

    @_lock_manager()
    def add_half_tone(self, half_tone=0.0):
        """Additional half tone in log-f0

        Args:
            half_tone (float): additional half tone
        """
        HTS_Engine_add_half_tone(self.engine, half_tone)

    @_lock_manager()
    def synthesize(self, list labels):
        """Synthesize waveform from list of full-context labels

        Args:
            labels: full context labels

        Returns:
            np.ndarray: speech waveform
        """
        self.synthesize_from_strings(labels)
        x = self.get_generated_speech()
        self.refresh()
        return x

    @_lock_manager()
    def synthesize_from_strings(self, list labels):
        """Synthesize from strings"""
        cdef size_t num_lines = len(labels)
        cdef char **lines = <char**> malloc((num_lines + 1) * sizeof(char*))
        for n in range(num_lines):
            lines[n] = <char*>labels[n]

        cdef char ret
        with nogil:
            ret = HTS_Engine_synthesize_from_strings(self.engine, lines, num_lines)
            free(lines)
        if ret != 1:
            raise RuntimeError("Failed to run synthesize_from_strings")

    @_lock_manager()
    def get_generated_speech(self):
        """Get generated speech"""
        cdef size_t nsamples = HTS_Engine_get_nsamples(self.engine)
        cdef np.ndarray speech = np.empty([nsamples], dtype=np.float64)
        cdef double[:] speech_view = speech
        cdef size_t index
        with (nogil, cython.boundscheck(False)):
            for index in range(nsamples):
                speech_view[index] = HTS_Engine_get_generated_speech(self.engine, index)
        return speech

    @_lock_manager()
    def get_fullcontext_label_format(self):
        """Get full-context label format"""
        return (<bytes>HTS_Engine_get_fullcontext_label_format(self.engine)).decode("utf-8")

    @_lock_manager()
    def refresh(self):
        HTS_Engine_refresh(self.engine)

    @_lock_manager()
    def clear(self):
        HTS_Engine_clear(self.engine)

    def __dealloc__(self):
        self.clear()
        del self.engine<|MERGE_RESOLUTION|>--- conflicted
+++ resolved
@@ -23,7 +23,6 @@
     HTS_Engine_get_generated_speech, HTS_Engine_get_nsamples
 )
 
-<<<<<<< HEAD
 def _generate_lock_manager():
     lock = RLock()
 
@@ -35,10 +34,7 @@
     return f
 
 
-cdef class HTSEngine(object):
-=======
 cdef class HTSEngine:
->>>>>>> e01c0a9a
     """HTSEngine
 
     Args:
