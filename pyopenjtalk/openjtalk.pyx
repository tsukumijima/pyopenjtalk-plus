# coding: utf-8
# cython: boundscheck=True, wraparound=True
# cython: c_string_type=unicode, c_string_encoding=ascii

import errno
import numpy as np

cimport numpy as np
np.import_array()

cimport cython
from libc.stdlib cimport calloc
from libc.string cimport strlen

from .openjtalk.mecab cimport Mecab, Mecab_initialize, Mecab_load, Mecab_analysis
from .openjtalk.mecab cimport Mecab_get_feature, Mecab_get_size, Mecab_refresh, Mecab_clear
from .openjtalk.mecab cimport createModel, Model, Tagger, Lattice
from .openjtalk.mecab cimport mecab_dict_index as _mecab_dict_index
from .openjtalk.njd cimport NJD, NJD_initialize, NJD_refresh, NJD_clear
from .openjtalk cimport njd as _njd
from .openjtalk.jpcommon cimport JPCommon, JPCommon_initialize,JPCommon_make_label
from .openjtalk.jpcommon cimport JPCommon_get_label_size, JPCommon_get_label_feature
from .openjtalk.jpcommon cimport JPCommon_refresh, JPCommon_clear
from .openjtalk cimport njd2jpcommon
from .openjtalk.text2mecab cimport text2mecab
from .openjtalk.mecab2njd cimport mecab2njd
from .openjtalk.njd2jpcommon cimport njd2jpcommon

cdef njd_node_get_string(_njd.NJDNode* node):
    return (<bytes>(_njd.NJDNode_get_string(node))).decode("utf-8")

cdef njd_node_get_pos(_njd.NJDNode* node):
    return (<bytes>(_njd.NJDNode_get_pos(node))).decode("utf-8")

cdef njd_node_get_pos_group1(_njd.NJDNode* node):
    return (<bytes>(_njd.NJDNode_get_pos_group1(node))).decode("utf-8")

cdef njd_node_get_pos_group2(_njd.NJDNode* node):
    return (<bytes>(_njd.NJDNode_get_pos_group2(node))).decode("utf-8")

cdef njd_node_get_pos_group3(_njd.NJDNode* node):
    return (<bytes>(_njd.NJDNode_get_pos_group3(node))).decode("utf-8")

cdef njd_node_get_ctype(_njd.NJDNode* node):
    return (<bytes>(_njd.NJDNode_get_ctype(node))).decode("utf-8")

cdef njd_node_get_cform(_njd.NJDNode* node):
    return (<bytes>(_njd.NJDNode_get_cform(node))).decode("utf-8")

cdef njd_node_get_orig(_njd.NJDNode* node):
    return (<bytes>(_njd.NJDNode_get_orig(node))).decode("utf-8")

cdef njd_node_get_read(_njd.NJDNode* node):
    return (<bytes>(_njd.NJDNode_get_read(node))).decode("utf-8")

cdef njd_node_get_pron(_njd.NJDNode* node):
    return (<bytes>(_njd.NJDNode_get_pron(node))).decode("utf-8")

cdef njd_node_get_acc(_njd.NJDNode* node):
    return _njd.NJDNode_get_acc(node)

cdef njd_node_get_mora_size(_njd.NJDNode* node):
    return _njd.NJDNode_get_mora_size(node)

cdef njd_node_get_chain_rule(_njd.NJDNode* node):
    return (<bytes>(_njd.NJDNode_get_chain_rule(node))).decode("utf-8")

cdef njd_node_get_chain_flag(_njd.NJDNode* node):
      return _njd.NJDNode_get_chain_flag(node)


cdef node2feature(_njd.NJDNode* node):
  return {
    "string": njd_node_get_string(node),
    "pos": njd_node_get_pos(node),
    "pos_group1": njd_node_get_pos_group1(node),
    "pos_group2": njd_node_get_pos_group2(node),
    "pos_group3": njd_node_get_pos_group3(node),
    "ctype": njd_node_get_ctype(node),
    "cform": njd_node_get_cform(node),
    "orig": njd_node_get_orig(node),
    "read": njd_node_get_read(node),
    "pron": njd_node_get_pron(node),
    "acc": njd_node_get_acc(node),
    "mora_size": njd_node_get_mora_size(node),
    "chain_rule": njd_node_get_chain_rule(node),
    "chain_flag": njd_node_get_chain_flag(node),
  }


cdef njd2feature(_njd.NJD* njd):
    cdef _njd.NJDNode* node = njd.head
    features = []
    while node is not NULL:
      features.append(node2feature(node))
      node = node.next
    return features


cdef feature2njd(_njd.NJD* njd, features):
    cdef _njd.NJDNode* node

    for feature_node in features:
        node = <_njd.NJDNode *> calloc(1, sizeof(_njd.NJDNode))
        _njd.NJDNode_initialize(node)
        # set values
        _njd.NJDNode_set_string(node, feature_node["string"].encode("utf-8"))
        _njd.NJDNode_set_pos(node, feature_node["pos"].encode("utf-8"))
        _njd.NJDNode_set_pos_group1(node, feature_node["pos_group1"].encode("utf-8"))
        _njd.NJDNode_set_pos_group2(node, feature_node["pos_group2"].encode("utf-8"))
        _njd.NJDNode_set_pos_group3(node, feature_node["pos_group3"].encode("utf-8"))
        _njd.NJDNode_set_ctype(node, feature_node["ctype"].encode("utf-8"))
        _njd.NJDNode_set_cform(node, feature_node["cform"].encode("utf-8"))
        _njd.NJDNode_set_orig(node, feature_node["orig"].encode("utf-8"))
        _njd.NJDNode_set_read(node, feature_node["read"].encode("utf-8"))
        _njd.NJDNode_set_pron(node, feature_node["pron"].encode("utf-8"))
        _njd.NJDNode_set_acc(node, feature_node["acc"])
        _njd.NJDNode_set_mora_size(node, feature_node["mora_size"])
        _njd.NJDNode_set_chain_rule(node, feature_node["chain_rule"].encode("utf-8"))
        _njd.NJDNode_set_chain_flag(node, feature_node["chain_flag"])
        _njd.NJD_push_node(njd, node)

# based on Mecab_load in impl. from mecab.cpp
cdef inline int Mecab_load_with_userdic(Mecab *m, char* dicdir, char* userdic):
    if userdic == NULL or strlen(userdic) == 0:
        return Mecab_load(m, dicdir)

    if m == NULL or dicdir == NULL or strlen(dicdir) == 0:
        return 0

    Mecab_clear(m)

    cdef (char*)[5] argv = ["mecab", "-d", dicdir, "-u", userdic]
    cdef Model *model = createModel(5, argv)

    if model == NULL:
        return 0
    m.model = model

    cdef Tagger *tagger = model.createTagger()
    if tagger == NULL:
        Mecab_clear(m)
        return 0
    m.tagger = tagger

    cdef Lattice *lattice = model.createLattice()
    if lattice == NULL:
        Mecab_clear(m)
        return 0
    m.lattice = lattice

    return 1


cdef class OpenJTalk(object):
    """OpenJTalk

    Args:
        dn_mecab (bytes): Dictionary path for MeCab.
        userdic (bytes): Dictionary path for MeCab userdic.
            This option is ignored when empty bytestring is given.
            Default is empty.
    """
    cdef Mecab* mecab
    cdef NJD* njd
    cdef JPCommon* jpcommon

    def __cinit__(self, bytes dn_mecab=b"/usr/local/dic", bytes userdic=b""):
        self.mecab = new Mecab()
        self.njd = new NJD()
        self.jpcommon = new JPCommon()

        Mecab_initialize(self.mecab)
        NJD_initialize(self.njd)
        JPCommon_initialize(self.jpcommon)

        r = self._load(dn_mecab, userdic)
        if r != 1:
          self._clear()
          raise RuntimeError("Failed to initalize Mecab")


    def _clear(self):
      Mecab_clear(self.mecab)
      NJD_clear(self.njd)
      JPCommon_clear(self.jpcommon)

    def _load(self, bytes dn_mecab, bytes userdic):
        return Mecab_load_with_userdic(self.mecab, dn_mecab, userdic)


    def run_frontend(self, text):
        """Run OpenJTalk's text processing frontend
        """
        cdef char buff[8192]
        if isinstance(text, str):
            text = text.encode("utf-8")

        cdef int result = text2mecab(buff, 8192, text)
        if result != 0:
            if result == errno.ERANGE:
                raise RuntimeError("Text is too long")
            if result == errno.EINVAL:
                raise RuntimeError("Invalid input for text2mecab")
            raise RuntimeError("Unknown error: " + str(result))

        Mecab_analysis(self.mecab, buff)
        mecab2njd(self.njd, Mecab_get_feature(self.mecab), Mecab_get_size(self.mecab))
        _njd.njd_set_pronunciation(self.njd)

        feature = njd2feature(self.njd)
        feature = apply_original_rule_before_chaining(feature)
        NJD_refresh(self.njd)
        feature2njd(self.njd, feature)

        _njd.njd_set_digit(self.njd)
        _njd.njd_set_accent_phrase(self.njd)
        _njd.njd_set_accent_type(self.njd)
        _njd.njd_set_unvoiced_vowel(self.njd)
        _njd.njd_set_long_vowel(self.njd)
        feature = njd2feature(self.njd)

        # Note that this will release memory for njd feature
        NJD_refresh(self.njd)
        Mecab_refresh(self.mecab)

        return feature

    def make_label(self, features):
        """Make full-context label
        """
        feature2njd(self.njd, features)
        njd2jpcommon(self.jpcommon, self.njd)

        JPCommon_make_label(self.jpcommon)

        cdef int label_size = JPCommon_get_label_size(self.jpcommon)
        cdef char** label_feature
        label_feature = JPCommon_get_label_feature(self.jpcommon)

        labels = []
        for i in range(label_size):
          # This will create a copy of c string
          # http://cython.readthedocs.io/en/latest/src/tutorial/strings.html
          labels.append(<unicode>label_feature[i])

        # Note that this will release memory for label feature
        JPCommon_refresh(self.jpcommon)
        NJD_refresh(self.njd)

        return labels

    def g2p(self, text, kana=False, join=True):
        """Grapheme-to-phoeneme (G2P) conversion
        """
        njd_features = self.run_frontend(text)

        if not kana:
            labels = self.make_label(njd_features)
            prons = list(map(lambda s: s.split("-")[1].split("+")[0], labels[1:-1]))
            if join:
                prons = " ".join(prons)
            return prons

        # kana
        prons = []
        for n in njd_features:
            if n["pos"] == "記号":
                p = n["string"]
            else:
                p = n["pron"]
            # remove special chars
            for c in "’":
                p = p.replace(c,"")
            prons.append(p)
        if join:
            prons = "".join(prons)
        return prons

    def __dealloc__(self):
        self._clear()
        del self.mecab
        del self.njd
        del self.jpcommon

def mecab_dict_index(bytes dn_mecab, bytes path, bytes out_path):
    cdef (char*)[10] argv = [
        "mecab-dict-index",
        "-d",
        dn_mecab,
        "-u",
        out_path,
        "-f",
        "utf-8",
        "-t",
        "utf-8",
        path
    ]
    return _mecab_dict_index(10, argv)

def build_mecab_dictionary(bytes dn_mecab):
    cdef (char*)[9] argv = [
        "mecab-dict-index",
        "-d",
        dn_mecab,
        "-o",
        dn_mecab,
        "-f",
        "utf-8",
        "-t",
        "utf-8",
    ]
    return _mecab_dict_index(9, argv)

def apply_original_rule_before_chaining(njd_features):
    for i, njd in enumerate(njd_features[:-1]):
        # サ変動詞(スル)の前にサ変接続や名詞が来た場合は、一つのアクセント句に纏める
        if (njd["pos_group1"] in ["サ変接続", "格助詞", "接続助詞"] or (njd["pos"] == "名詞" and njd["pos_group1"] == "一般") or njd["pos"] == "副詞" ) and njd_features[i+1]["ctype"] == "サ変・スル":
            njd_features[i+1]["chain_flag"] = 1
        # ご遠慮、ご配慮のような接頭語がつく場合にその後に続く単語の結合則を変更する
        if (njd["string"] in ["お","御","ご"] and njd["chain_rule"] == "P1"):
            if njd_features[i+1]["acc"] == 0 or njd_features[i+1]["acc"] == njd_features[i+1]["mora_size"]:
                njd_features[i+1]['chain_rule'] = "C4"
                njd_features[i+1]["acc"] = 0
            else:
                njd_features[i+1]['chain_rule'] = "C1"
        # 動詞(自立)が連続する場合(ex 推し量る、刺し貫く)、後ろの動詞のアクセント核が採用される
        if njd["pos"] == "動詞"  and njd_features[i+1]["pos"] == "動詞" :
            njd_features[i+1]["chain_rule"] = "C1" if njd_features[i+1]["acc"] != 0 else "C4"
        # 連用形のアクセント核の登録を修正する
        if njd["cform"] in ["連用形","連用タ接続","連用ゴザイ接続","連用テ接続"] and njd["acc"] == njd["mora_size"] > 1 :
            njd["acc"] -= 1
        # 「らる、られる」＋「た」の組み合わせで「た」の助動詞/F2@0を上書きしてアクセントを下げないようにする
<<<<<<< HEAD
        if njd["orig"] in ["れる", "られる","せる", "させる"]  and njd_features[i+1]["string"] in ["た"] :
            njd_features[i+1]["chain_rule"] = "F2@1"

=======
        if njd["orig"] in ["れる", "られる","せる", "させる","ちゃう"]  and njd_features[i+1]["string"] in ["た"] :
            njd_features[i+1]["chain_rule"] = "F2@1"       
        
>>>>>>> b8ef59e9
        # 形容詞＋「なる、する」は一つのアクセント句に纏める
        if njd["pos"] == "形容詞" and njd_features[i+1]["orig"] in ["なる", "する"]:
            njd_features[i+1]["chain_flag"] = 1

    return njd_features<|MERGE_RESOLUTION|>--- conflicted
+++ resolved
@@ -331,15 +331,9 @@
         if njd["cform"] in ["連用形","連用タ接続","連用ゴザイ接続","連用テ接続"] and njd["acc"] == njd["mora_size"] > 1 :
             njd["acc"] -= 1
         # 「らる、られる」＋「た」の組み合わせで「た」の助動詞/F2@0を上書きしてアクセントを下げないようにする
-<<<<<<< HEAD
-        if njd["orig"] in ["れる", "られる","せる", "させる"]  and njd_features[i+1]["string"] in ["た"] :
+        if njd["orig"] in ["れる", "られる","せる", "させる","ちゃう"]  and njd_features[i+1]["string"] in ["た"] :
             njd_features[i+1]["chain_rule"] = "F2@1"
 
-=======
-        if njd["orig"] in ["れる", "られる","せる", "させる","ちゃう"]  and njd_features[i+1]["string"] in ["た"] :
-            njd_features[i+1]["chain_rule"] = "F2@1"       
-        
->>>>>>> b8ef59e9
         # 形容詞＋「なる、する」は一つのアクセント句に纏める
         if njd["pos"] == "形容詞" and njd_features[i+1]["orig"] in ["なる", "する"]:
             njd_features[i+1]["chain_flag"] = 1
