# coding: utf-8
# cython: boundscheck=True, wraparound=True
# cython: c_string_type=unicode, c_string_encoding=ascii

import errno
import numpy as np

cimport numpy as np
np.import_array()

cimport cython
from libc.stdlib cimport calloc

<<<<<<< HEAD
from openjtalk.mecab cimport Mecab, Mecab_initialize, Mecab_load, Mecab_analysis
from openjtalk.mecab cimport Mecab_get_feature, Mecab_get_size, Mecab_refresh, Mecab_clear
from openjtalk.mecab cimport mecab_dict_index, createModel, Model, Tagger, Lattice
from openjtalk.njd cimport NJD, NJD_initialize, NJD_refresh, NJD_print, NJD_clear
from openjtalk cimport njd as _njd
from openjtalk.jpcommon cimport JPCommon, JPCommon_initialize,JPCommon_make_label
from openjtalk.jpcommon cimport JPCommon_get_label_size, JPCommon_get_label_feature
from openjtalk.jpcommon cimport JPCommon_refresh, JPCommon_clear
from openjtalk cimport njd2jpcommon
from openjtalk.text2mecab cimport text2mecab
from openjtalk.mecab2njd cimport mecab2njd
from openjtalk.njd2jpcommon cimport njd2jpcommon
from libc.string cimport strlen

cdef inline int Mecab_load_ex(Mecab *m, char* dicdir, char* userdic):
    if userdic == NULL or strlen(userdic) == 0:
        return Mecab_load(m, dicdir)

    if m == NULL or dicdir == NULL or strlen(dicdir) == 0:
        return 0

    Mecab_clear(m)

    cdef (char*)[5] argv = ["mecab", "-d", dicdir, "-u", userdic]
    cdef Model *model = createModel(5, argv)

    if model == NULL:
        return 0
    m.model = model

    cdef Tagger *tagger = model.createTagger()
    if tagger == NULL:
        Mecab_clear(m)
        return 0
    m.tagger = tagger

    cdef Lattice *lattice = model.createLattice()
    if lattice == NULL:
        Mecab_clear(m)
        return 0
    m.lattice = lattice
    return 1
=======
from .openjtalk.mecab cimport Mecab, Mecab_initialize, Mecab_load, Mecab_analysis
from .openjtalk.mecab cimport Mecab_get_feature, Mecab_get_size, Mecab_refresh, Mecab_clear
from .openjtalk.njd cimport NJD, NJD_initialize, NJD_refresh, NJD_print, NJD_clear
from .openjtalk cimport njd as _njd
from .openjtalk.jpcommon cimport JPCommon, JPCommon_initialize,JPCommon_make_label
from .openjtalk.jpcommon cimport JPCommon_get_label_size, JPCommon_get_label_feature
from .openjtalk.jpcommon cimport JPCommon_refresh, JPCommon_clear
from .openjtalk cimport njd2jpcommon
from .openjtalk.text2mecab cimport text2mecab
from .openjtalk.mecab2njd cimport mecab2njd
from .openjtalk.njd2jpcommon cimport njd2jpcommon
>>>>>>> e6bc65fe

cdef njd_node_get_string(_njd.NJDNode* node):
    return (<bytes>(_njd.NJDNode_get_string(node))).decode("utf-8")

cdef njd_node_get_pos(_njd.NJDNode* node):
    return (<bytes>(_njd.NJDNode_get_pos(node))).decode("utf-8")

cdef njd_node_get_pos_group1(_njd.NJDNode* node):
    return (<bytes>(_njd.NJDNode_get_pos_group1(node))).decode("utf-8")

cdef njd_node_get_pos_group2(_njd.NJDNode* node):
    return (<bytes>(_njd.NJDNode_get_pos_group2(node))).decode("utf-8")

cdef njd_node_get_pos_group3(_njd.NJDNode* node):
    return (<bytes>(_njd.NJDNode_get_pos_group3(node))).decode("utf-8")

cdef njd_node_get_ctype(_njd.NJDNode* node):
    return (<bytes>(_njd.NJDNode_get_ctype(node))).decode("utf-8")

cdef njd_node_get_cform(_njd.NJDNode* node):
    return (<bytes>(_njd.NJDNode_get_cform(node))).decode("utf-8")

cdef njd_node_get_orig(_njd.NJDNode* node):
    return (<bytes>(_njd.NJDNode_get_orig(node))).decode("utf-8")

cdef njd_node_get_read(_njd.NJDNode* node):
    return (<bytes>(_njd.NJDNode_get_read(node))).decode("utf-8")

cdef njd_node_get_pron(_njd.NJDNode* node):
    return (<bytes>(_njd.NJDNode_get_pron(node))).decode("utf-8")

cdef njd_node_get_acc(_njd.NJDNode* node):
    return _njd.NJDNode_get_acc(node)

cdef njd_node_get_mora_size(_njd.NJDNode* node):
    return _njd.NJDNode_get_mora_size(node)

cdef njd_node_get_chain_rule(_njd.NJDNode* node):
    return (<bytes>(_njd.NJDNode_get_chain_rule(node))).decode("utf-8")

cdef njd_node_get_chain_flag(_njd.NJDNode* node):
      return _njd.NJDNode_get_chain_flag(node)


cdef node2feature(_njd.NJDNode* node):
  return {
    "string": njd_node_get_string(node),
    "pos": njd_node_get_pos(node),
    "pos_group1": njd_node_get_pos_group1(node),
    "pos_group2": njd_node_get_pos_group2(node),
    "pos_group3": njd_node_get_pos_group3(node),
    "ctype": njd_node_get_ctype(node),
    "cform": njd_node_get_cform(node),
    "orig": njd_node_get_orig(node),
    "read": njd_node_get_read(node),
    "pron": njd_node_get_pron(node),
    "acc": njd_node_get_acc(node),
    "mora_size": njd_node_get_mora_size(node),
    "chain_rule": njd_node_get_chain_rule(node),
    "chain_flag": njd_node_get_chain_flag(node),
  }


cdef njd2feature(_njd.NJD* njd):
    cdef _njd.NJDNode* node = njd.head
    features = []
    while node is not NULL:
      features.append(node2feature(node))
      node = node.next
    return features


cdef feature2njd(_njd.NJD* njd, features):
    cdef _njd.NJDNode* node

    for feature_node in features:
        node = <_njd.NJDNode *> calloc(1, sizeof(_njd.NJDNode))
        _njd.NJDNode_initialize(node)
        # set values
        _njd.NJDNode_set_string(node, feature_node["string"].encode("utf-8"))
        _njd.NJDNode_set_pos(node, feature_node["pos"].encode("utf-8"))
        _njd.NJDNode_set_pos_group1(node, feature_node["pos_group1"].encode("utf-8"))
        _njd.NJDNode_set_pos_group2(node, feature_node["pos_group2"].encode("utf-8"))
        _njd.NJDNode_set_pos_group3(node, feature_node["pos_group3"].encode("utf-8"))
        _njd.NJDNode_set_ctype(node, feature_node["ctype"].encode("utf-8"))
        _njd.NJDNode_set_cform(node, feature_node["cform"].encode("utf-8"))
        _njd.NJDNode_set_orig(node, feature_node["orig"].encode("utf-8"))
        _njd.NJDNode_set_read(node, feature_node["read"].encode("utf-8"))
        _njd.NJDNode_set_pron(node, feature_node["pron"].encode("utf-8"))
        _njd.NJDNode_set_acc(node, feature_node["acc"])
        _njd.NJDNode_set_mora_size(node, feature_node["mora_size"])
        _njd.NJDNode_set_chain_rule(node, feature_node["chain_rule"].encode("utf-8"))
        _njd.NJDNode_set_chain_flag(node, feature_node["chain_flag"])
        _njd.NJD_push_node(njd, node)


cdef class OpenJTalk(object):
    """OpenJTalk

    Args:
        dn_mecab (bytes): Dictionaly path for MeCab.
        user_mecab (bytes): Dictionary path for MeCab userdic.
            This option is ignored when empty bytestring is given.
            Default is empty.
    """
    cdef Mecab* mecab
    cdef NJD* njd
    cdef JPCommon* jpcommon

    def __cinit__(self, bytes dn_mecab=b"/usr/local/dic", bytes user_mecab=b""):
        self.mecab = new Mecab()
        self.njd = new NJD()
        self.jpcommon = new JPCommon()

        Mecab_initialize(self.mecab)
        NJD_initialize(self.njd)
        JPCommon_initialize(self.jpcommon)

        r = self._load(dn_mecab, user_mecab)
        if r != 1:
          self._clear()
          raise RuntimeError("Failed to initalize Mecab")


    def _clear(self):
      Mecab_clear(self.mecab)
      NJD_clear(self.njd)
      JPCommon_clear(self.jpcommon)

    def _load(self, bytes dn_mecab, bytes user_mecab):
        return Mecab_load_ex(self.mecab, dn_mecab, user_mecab)


    def run_frontend(self, text):
        """Run OpenJTalk's text processing frontend
        """
        cdef char buff[8192]
<<<<<<< HEAD
        if isinstance(text, str):
            text = text.encode("utf-8")

        cdef int result = text2mecab(buff, 8192, text)
        if result != 0:
            if result == errno.ERANGE:
                raise RuntimeError("Text is too long")
            if result == errno.EINVAL:
                raise RuntimeError("Invalid input for text2mecab")
            raise RuntimeError("Unknown error: " + str(result))

=======

        if isinstance(text, str):
            text = text.encode("utf-8")
        text2mecab(buff, text)
>>>>>>> e6bc65fe
        Mecab_analysis(self.mecab, buff)
        mecab2njd(self.njd, Mecab_get_feature(self.mecab), Mecab_get_size(self.mecab))
        _njd.njd_set_pronunciation(self.njd)
        _njd.njd_set_digit(self.njd)
        _njd.njd_set_accent_phrase(self.njd)
        _njd.njd_set_accent_type(self.njd)
        _njd.njd_set_unvoiced_vowel(self.njd)
        _njd.njd_set_long_vowel(self.njd)
        features = njd2feature(self.njd)

        # Note that this will release memory for njd feature
        NJD_refresh(self.njd)
        Mecab_refresh(self.mecab)

        return features

    def make_label(self, features):
        """Make full-context label
        """
        feature2njd(self.njd, features)
        njd2jpcommon(self.jpcommon, self.njd)

        JPCommon_make_label(self.jpcommon)

        cdef int label_size = JPCommon_get_label_size(self.jpcommon)
        cdef char** label_feature
        label_feature = JPCommon_get_label_feature(self.jpcommon)

        labels = []
        for i in range(label_size):
          # This will create a copy of c string
          # http://cython.readthedocs.io/en/latest/src/tutorial/strings.html
          labels.append(<unicode>label_feature[i])

        # Note that this will release memory for label feature
        JPCommon_refresh(self.jpcommon)
        NJD_refresh(self.njd)

        return labels

    def g2p(self, text, kana=False, join=True):
        """Grapheme-to-phoeneme (G2P) conversion
        """
        njd_features = self.run_frontend(text)

        if not kana:
            labels = self.make_label(njd_features)
            prons = list(map(lambda s: s.split("-")[1].split("+")[0], labels[1:-1]))
            if join:
                prons = " ".join(prons)
            return prons

        # kana
        prons = []
        for n in njd_features:
            if n["pos"] == "記号":
                p = n["string"]
            else:
                p = n["pron"]
            # remove special chars
            for c in "’":
                p = p.replace(c,"")
            prons.append(p)
        if join:
            prons = "".join(prons)
        return prons

    def __dealloc__(self):
        self._clear()
        del self.mecab
        del self.njd
        del self.jpcommon

def CreateUserDict(bytes dn_mecab, bytes path, bytes out_path):
    cdef (char*)[10] argv = [
        "mecab-dict-index",
        "-d",
        dn_mecab,
        "-u",
        out_path,
        "-f",
        "utf-8",
        "-t",
        "utf-8",
        path
    ]
    mecab_dict_index(10, argv)<|MERGE_RESOLUTION|>--- conflicted
+++ resolved
@@ -11,52 +11,9 @@
 cimport cython
 from libc.stdlib cimport calloc
 
-<<<<<<< HEAD
-from openjtalk.mecab cimport Mecab, Mecab_initialize, Mecab_load, Mecab_analysis
-from openjtalk.mecab cimport Mecab_get_feature, Mecab_get_size, Mecab_refresh, Mecab_clear
-from openjtalk.mecab cimport mecab_dict_index, createModel, Model, Tagger, Lattice
-from openjtalk.njd cimport NJD, NJD_initialize, NJD_refresh, NJD_print, NJD_clear
-from openjtalk cimport njd as _njd
-from openjtalk.jpcommon cimport JPCommon, JPCommon_initialize,JPCommon_make_label
-from openjtalk.jpcommon cimport JPCommon_get_label_size, JPCommon_get_label_feature
-from openjtalk.jpcommon cimport JPCommon_refresh, JPCommon_clear
-from openjtalk cimport njd2jpcommon
-from openjtalk.text2mecab cimport text2mecab
-from openjtalk.mecab2njd cimport mecab2njd
-from openjtalk.njd2jpcommon cimport njd2jpcommon
-from libc.string cimport strlen
-
-cdef inline int Mecab_load_ex(Mecab *m, char* dicdir, char* userdic):
-    if userdic == NULL or strlen(userdic) == 0:
-        return Mecab_load(m, dicdir)
-
-    if m == NULL or dicdir == NULL or strlen(dicdir) == 0:
-        return 0
-
-    Mecab_clear(m)
-
-    cdef (char*)[5] argv = ["mecab", "-d", dicdir, "-u", userdic]
-    cdef Model *model = createModel(5, argv)
-
-    if model == NULL:
-        return 0
-    m.model = model
-
-    cdef Tagger *tagger = model.createTagger()
-    if tagger == NULL:
-        Mecab_clear(m)
-        return 0
-    m.tagger = tagger
-
-    cdef Lattice *lattice = model.createLattice()
-    if lattice == NULL:
-        Mecab_clear(m)
-        return 0
-    m.lattice = lattice
-    return 1
-=======
 from .openjtalk.mecab cimport Mecab, Mecab_initialize, Mecab_load, Mecab_analysis
 from .openjtalk.mecab cimport Mecab_get_feature, Mecab_get_size, Mecab_refresh, Mecab_clear
+from .openjtalk.mecab cimport mecab_dict_index, createModel, Model, Tagger, Lattice
 from .openjtalk.njd cimport NJD, NJD_initialize, NJD_refresh, NJD_print, NJD_clear
 from .openjtalk cimport njd as _njd
 from .openjtalk.jpcommon cimport JPCommon, JPCommon_initialize,JPCommon_make_label
@@ -66,7 +23,36 @@
 from .openjtalk.text2mecab cimport text2mecab
 from .openjtalk.mecab2njd cimport mecab2njd
 from .openjtalk.njd2jpcommon cimport njd2jpcommon
->>>>>>> e6bc65fe
+from libc.string cimport strlen
+
+cdef inline int Mecab_load_ex(Mecab *m, char* dicdir, char* userdic):
+    if userdic == NULL or strlen(userdic) == 0:
+        return Mecab_load(m, dicdir)
+
+    if m == NULL or dicdir == NULL or strlen(dicdir) == 0:
+        return 0
+
+    Mecab_clear(m)
+
+    cdef (char*)[5] argv = ["mecab", "-d", dicdir, "-u", userdic]
+    cdef Model *model = createModel(5, argv)
+
+    if model == NULL:
+        return 0
+    m.model = model
+
+    cdef Tagger *tagger = model.createTagger()
+    if tagger == NULL:
+        Mecab_clear(m)
+        return 0
+    m.tagger = tagger
+
+    cdef Lattice *lattice = model.createLattice()
+    if lattice == NULL:
+        Mecab_clear(m)
+        return 0
+    m.lattice = lattice
+    return 1
 
 cdef njd_node_get_string(_njd.NJDNode* node):
     return (<bytes>(_njd.NJDNode_get_string(node))).decode("utf-8")
@@ -204,7 +190,6 @@
         """Run OpenJTalk's text processing frontend
         """
         cdef char buff[8192]
-<<<<<<< HEAD
         if isinstance(text, str):
             text = text.encode("utf-8")
 
@@ -216,12 +201,6 @@
                 raise RuntimeError("Invalid input for text2mecab")
             raise RuntimeError("Unknown error: " + str(result))
 
-=======
-
-        if isinstance(text, str):
-            text = text.encode("utf-8")
-        text2mecab(buff, text)
->>>>>>> e6bc65fe
         Mecab_analysis(self.mecab, buff)
         mecab2njd(self.njd, Mecab_get_feature(self.mecab), Mecab_get_size(self.mecab))
         _njd.njd_set_pronunciation(self.njd)
