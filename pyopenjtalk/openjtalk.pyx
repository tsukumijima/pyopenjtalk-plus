--- conflicted
+++ resolved
@@ -2,13 +2,13 @@
 # cython: boundscheck=True, wraparound=True
 # cython: c_string_type=unicode, c_string_encoding=ascii
 
-<<<<<<< HEAD
 import errno
 import numpy as np
-=======
 from contextlib import contextmanager
 from threading import Lock
->>>>>>> 9bbebfb1
+
+cimport numpy as np
+np.import_array()
 
 from libc.stdlib cimport calloc
 from libc.string cimport strlen
@@ -210,9 +210,11 @@
         cdef char buff[8192]
         if isinstance(text, str):
             text = text.encode("utf-8")
-<<<<<<< HEAD
-
-        cdef int result = text2mecab(buff, 8192, text)
+
+        cdef const char* _text = text
+        cdef int result
+        with nogil:
+            result = text2mecab(buff, 8192, _text)
         if result != 0:
             if result == errno.ERANGE:
                 raise RuntimeError("Text is too long")
@@ -220,11 +222,13 @@
                 raise RuntimeError("Invalid input for text2mecab")
             raise RuntimeError("Unknown error: " + str(result))
 
-        Mecab_analysis(self.mecab, buff)
-
-        cdef int morph_size = Mecab_get_size(self.mecab)
+        cdef int morph_size
         cdef char** mecab_morphs
-        mecab_morphs = Mecab_get_feature(self.mecab)
+        with nogil:
+            Mecab_analysis(self.mecab, buff)
+
+            morph_size = Mecab_get_size(self.mecab)
+            mecab_morphs = Mecab_get_feature(self.mecab)
 
         # seperating word with space
         morphs = []
@@ -233,44 +237,32 @@
             m = (<bytes>(mecab_morphs[i])).decode('utf-8')
             if '記号,空白' not in m:
                 morphs.append(m)
-                new_size=new_size+1
+                new_size = new_size + 1
 
         byte_morphs = [m.encode('utf-8')+b'\x00' for m in morphs]
-        int_morphs = np.zeros(len(byte_morphs), dtype = np.uint64)
+        int_morphs = np.zeros(len(byte_morphs), dtype=np.uint64)
         for i in range(new_size):
             int_morphs[i] = <uint64_t>(<char *>byte_morphs[i])
 
         cdef uint64_t[:] cint_morphs = int_morphs
         cdef char** new_mecab_morphs = <char**>&cint_morphs[0]
-        mecab2njd(self.njd, new_mecab_morphs, new_size)
-
-        _njd.njd_set_pronunciation(self.njd)
+        with nogil:
+            mecab2njd(self.njd, new_mecab_morphs, new_size)
+
+            _njd.njd_set_pronunciation(self.njd)
 
         feature = njd2feature(self.njd)
         feature = apply_original_rule_before_chaining(feature)
         NJD_refresh(self.njd)
         feature2njd(self.njd, feature)
 
-        _njd.njd_set_digit(self.njd)
-        _njd.njd_set_accent_phrase(self.njd)
-        _njd.njd_set_accent_type(self.njd)
-        _njd.njd_set_unvoiced_vowel(self.njd)
-        _njd.njd_set_long_vowel(self.njd)
-        feature = njd2feature(self.njd)
-=======
-        cdef const char* _text = text
-        with nogil:
-            text2mecab(buff, _text)
-            Mecab_analysis(self.mecab, buff)
-            mecab2njd(self.njd, Mecab_get_feature(self.mecab), Mecab_get_size(self.mecab))
-            _njd.njd_set_pronunciation(self.njd)
+        with nogil:
             _njd.njd_set_digit(self.njd)
             _njd.njd_set_accent_phrase(self.njd)
             _njd.njd_set_accent_type(self.njd)
             _njd.njd_set_unvoiced_vowel(self.njd)
             _njd.njd_set_long_vowel(self.njd)
-        features = njd2feature(self.njd)
->>>>>>> 9bbebfb1
+        feature = njd2feature(self.njd)
 
         # Note that this will release memory for njd feature
         NJD_refresh(self.njd)
@@ -349,8 +341,10 @@
         "utf-8",
         path
     ]
-<<<<<<< HEAD
-    return _mecab_dict_index(10, argv)
+    cdef int ret
+    with nogil:
+        ret = _mecab_dict_index(10, argv)
+    return ret
 
 def build_mecab_dictionary(bytes dn_mecab):
     cdef (char*)[9] argv = [
@@ -392,10 +386,4 @@
         if njd["pos"] == "形容詞" and njd_features[i+1]["orig"] in ["なる", "する"]:
             njd_features[i+1]["chain_flag"] = 1
 
-    return njd_features
-=======
-    cdef int ret
-    with nogil:
-        ret = _mecab_dict_index(10, argv)
-    return ret
->>>>>>> 9bbebfb1
+    return njd_features