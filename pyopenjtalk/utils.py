--- conflicted
+++ resolved
@@ -132,12 +132,8 @@
 
     return njd_features
 
-<<<<<<< HEAD
 
-def modify_masu_acc(njd_features: List[NJDFeature]) -> List[NJDFeature]:
-=======
-def modify_acc_after_chaining(njd_features):
->>>>>>> 06e33280
+def modify_acc_after_chaining(njd_features: List[NJDFeature]) -> List[NJDFeature]:
     """
     品詞「特殊・マス」は直前に接続する動詞にアクセント核がある場合、アクセント核を「ま」に移動させる法則がある
     書きます → か[きま]す, 参ります → ま[いりま]す
@@ -161,23 +157,16 @@
         if acc == 0:
             continue
         elif is_after_nuc:
-<<<<<<< HEAD
             if njd["ctype"] == "特殊・マス":
                 head["acc"] = phase_len + 1 if njd["cform"] != "未然形" else phase_len + 2
-
-            acc = 0
-=======
-            if njd["ctype"] == '特殊・マス':
-                head["acc"] = phase_len + 1 if njd["cform"] != '未然形' else phase_len + 2
-            elif njd["ctype"] == '特殊・ナイ' :
+            elif njd["ctype"] == "特殊・ナイ":
                 head["acc"] = phase_len
-            elif njd["orig"] in ["れる","られる","すぎる"]:
+            elif njd["orig"] in ["れる", "られる", "すぎる"]:
                 head["acc"] = phase_len + njd["acc"]
             else:
                 is_after_nuc = False
                 acc = 0
-            phase_len +=  njd["mora_size"]
->>>>>>> 06e33280
+            phase_len += njd["mora_size"]
 
         else:
             phase_len += njd["mora_size"]
