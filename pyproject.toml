--- conflicted
+++ resolved
@@ -1,15 +1,7 @@
 [build-system]
 requires = [
-<<<<<<< HEAD
-    "setuptools>=66.1.0; python_version>='3.12'",
-    "setuptools>=60.0.0; sys.platform=='win32'",
-    "setuptools<60.0; python_version<'3.12' and sys.platform!='win32'",
-    "cython>=3.0",
-=======
     "setuptools>=64",
-    "setuptools_scm>=8",
     "cython>=3",
->>>>>>> e01c0a9a
     "cmake",
     # ビルド時は必ず numpy 2.x 系をインストールする
     # ref: https://numpy.org/doc/stable/dev/depending_on_numpy.html#numpy-2-0-specific-advice
@@ -18,7 +10,6 @@
 ]
 build-backend = "setuptools.build_meta"
 
-<<<<<<< HEAD
 # Below are the development commands for Unix:
 [tool.taskipy.tasks]
 # .venv/bin/pip uninstall -y setuptools <- magic!
@@ -29,77 +20,6 @@
 lint = ".venv/bin/pysen run lint"
 format = ".venv/bin/pysen run format"
 test = ".venv/bin/pytest"
-=======
-[project]
-name = "pyopenjtalk"
-dynamic = ["version"]
-description = "A python wrapper for OpenJTalk"
-readme = "README.md"
-requires-python = ">=3.8"
-license.file = "LICENSE.md"
-authors = [{ name = "Ryuichi Yamamoto", email = "zryuichi@gmail.com" }]
-keywords = ["OpenJTalk", "Research"]
-classifiers = [
-    "Operating System :: POSIX",
-    "Operating System :: Unix",
-    "Operating System :: MacOS",
-    "Operating System :: Microsoft :: Windows",
-    "Programming Language :: Cython",
-    "Programming Language :: Python",
-    "Programming Language :: Python :: 3",
-    "Programming Language :: Python :: 3.8",
-    "Programming Language :: Python :: 3.9",
-    "Programming Language :: Python :: 3.10",
-    "License :: OSI Approved :: MIT License",
-    "Topic :: Scientific/Engineering",
-    "Topic :: Software Development",
-    "Intended Audience :: Science/Research",
-    "Intended Audience :: Developers",
-]
-urls.Homepage = "https://github.com/r9y9/pyopenjtalk"
-dependencies = [
-    "importlib_resources; python_version<'3.9'",
-    "numpy>=1.20.0",
-    "tqdm",
-]
-
-[project.optional-dependencies]
-docs = [
-    "sphinx_rtd_theme",
-    "nbsphinx>=0.8.6",
-    "Jinja2>=3.0.1",
-    "pandoc",
-    "ipython",
-    "jupyter",
-]
-dev = [
-    "cython>=3",
-    "pysen",
-    "types-setuptools",
-    "mypy<=0.910",
-    "black>=19.19b0,<=20.8",
-    "click<8.1.0",
-    "flake8>=3.7,<4",
-    "flake8-bugbear",
-    "isort>=4.3,<5.2.0",
-    "types-decorator",
-    "importlib-metadata<5.0",
-]
-test = ["pytest", "scipy"]
-marine = ["marine>=0.0.5"]
-
-[tool.setuptools.packages]
-find.namespaces = false
-
-[tool.setuptools.exclude-package-data]
-"*" = ["*.pyx", "*.pxd"]
-
-[tool.setuptools_scm]
-version_file = "pyopenjtalk/version.py"
-version_file_template = '''
-__version__ = "{version}"
-'''
->>>>>>> e01c0a9a
 
 [tool.pysen]
 version = "0.10.2"
