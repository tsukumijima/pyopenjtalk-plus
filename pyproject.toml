[build-system]
requires = [
<<<<<<< HEAD
    "wheel",
    "setuptools<v60.0",
    "cython>=0.28.0, <3.0", # NOTE: https://github.com/r9y9/pyopenjtalk/issues/55
    "numpy>=1.20.0",
=======
    "setuptools<v60.0",
    "cython>=0.28.0,<3.0.0",
    "cmake",
    "numpy>=1.25.0; python_version>='3.9'",
    "oldest-supported-numpy; python_version<'3.9'",
>>>>>>> e6bc65fe
]
build-backend = "setuptools.build_meta"

[tool.pysen]
version = "0.10.2"

[tool.pysen.lint]
enable_black = true
enable_flake8 = true
enable_isort = true
enable_mypy = false # TODO: enable mypy in the future
mypy_preset = "strict"
line_length = 88
py_version = "py37"
[[tool.pysen.lint.mypy_targets]]
  paths = ["."]<|MERGE_RESOLUTION|>--- conflicted
+++ resolved
@@ -1,17 +1,10 @@
 [build-system]
 requires = [
-<<<<<<< HEAD
-    "wheel",
-    "setuptools<v60.0",
-    "cython>=0.28.0, <3.0", # NOTE: https://github.com/r9y9/pyopenjtalk/issues/55
-    "numpy>=1.20.0",
-=======
     "setuptools<v60.0",
     "cython>=0.28.0,<3.0.0",
     "cmake",
     "numpy>=1.25.0; python_version>='3.9'",
     "oldest-supported-numpy; python_version<'3.9'",
->>>>>>> e6bc65fe
 ]
 build-backend = "setuptools.build_meta"
 
