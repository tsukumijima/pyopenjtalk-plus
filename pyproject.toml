[build-system]
requires = [
    "setuptools>=64",
<<<<<<< HEAD
    "cython>=3",
=======
    "setuptools_scm>=8",
    "cython>=0.29.16",
>>>>>>> eaed6bb9
    "cmake",
    # ビルド時は必ず numpy 2.x 系をインストールする
    # ref: https://numpy.org/doc/stable/dev/depending_on_numpy.html#numpy-2-0-specific-advice
    "numpy>=2.0; python_version>='3.9'",
    "oldest-supported-numpy; python_version<'3.9'",
]
build-backend = "setuptools.build_meta"

<<<<<<< HEAD
# Below are the development commands for Unix:
[tool.taskipy.tasks]
# .venv/bin/pip uninstall -y setuptools <- magic!
install = "if [ ! -d '.venv' ]; then python -m venv .venv; fi && .venv/bin/pip uninstall -y setuptools && .venv/bin/pip install -e '.[dev,test,marine]' && .venv/bin/pip install 'setuptools<60' pipx"
build = ".venv/bin/pipx run build"
build-dictionary = ".venv/bin/python -c 'import pyopenjtalk; pyopenjtalk.build_mecab_dictionary()'"
clean = "rm -rf build dist pyopenjtalk_plus.egg-info pyopenjtalk/htsengine.cpp pyopenjtalk/htsengine*.so pyopenjtalk/openjtalk.cpp pyopenjtalk/openjtalk*.so"
lint = ".venv/bin/pysen run lint"
format = ".venv/bin/pysen run format"
test = ".venv/bin/pytest"
=======
[project]
name = "pyopenjtalk"
dynamic = ["version"]
description = "A python wrapper for OpenJTalk"
readme = "README.md"
requires-python = ">=3.8"
license.file = "LICENSE.md"
authors = [{ name = "Ryuichi Yamamoto", email = "zryuichi@gmail.com" }]
keywords = ["OpenJTalk", "Research"]
classifiers = [
    "Operating System :: POSIX",
    "Operating System :: Unix",
    "Operating System :: MacOS",
    "Operating System :: Microsoft :: Windows",
    "Programming Language :: Cython",
    "Programming Language :: Python",
    "Programming Language :: Python :: 3",
    "Programming Language :: Python :: 3.8",
    "Programming Language :: Python :: 3.9",
    "Programming Language :: Python :: 3.10",
    "License :: OSI Approved :: MIT License",
    "Topic :: Scientific/Engineering",
    "Topic :: Software Development",
    "Intended Audience :: Science/Research",
    "Intended Audience :: Developers",
]
urls.Homepage = "https://github.com/r9y9/pyopenjtalk"
dependencies = [
    "importlib_resources; python_version<'3.9'",
    "numpy>=1.20.0",
    "tqdm",
]

[project.optional-dependencies]
docs = [
    "sphinx_rtd_theme",
    "nbsphinx>=0.8.6",
    "Jinja2>=3.0.1",
    "pandoc",
    "ipython",
    "jupyter",
]
dev = [
    "cython>=0.29.16",
    "pysen",
    "types-setuptools",
    "mypy<=0.910",
    "black>=19.19b0,<=20.8",
    "click<8.1.0",
    "flake8>=3.7,<4",
    "flake8-bugbear",
    "isort>=4.3,<5.2.0",
    "types-decorator",
    "importlib-metadata<5.0",
]
test = ["pytest", "scipy"]
marine = ["marine>=0.0.5"]

[tool.setuptools.packages.find]
include = ["pyopenjtalk*"]

[tool.setuptools.exclude-package-data]
"*" = ["*.pyx", "*.pxd"]

[tool.setuptools_scm]
version_file = "pyopenjtalk/version.py"
version_file_template = '''
__version__ = "{version}"
'''
>>>>>>> eaed6bb9

[tool.pysen]
version = "0.10.2"

[tool.pysen.lint]
enable_black = true
enable_flake8 = true
enable_isort = true
enable_mypy = false # TODO: enable mypy in the future
mypy_preset = "strict"
line_length = 100
py_version = "py38"
[[tool.pysen.lint.mypy_targets]]
  paths = ["."]<|MERGE_RESOLUTION|>--- conflicted
+++ resolved
@@ -1,12 +1,7 @@
 [build-system]
 requires = [
     "setuptools>=64",
-<<<<<<< HEAD
-    "cython>=3",
-=======
-    "setuptools_scm>=8",
-    "cython>=0.29.16",
->>>>>>> eaed6bb9
+    "cython>=3.0",
     "cmake",
     # ビルド時は必ず numpy 2.x 系をインストールする
     # ref: https://numpy.org/doc/stable/dev/depending_on_numpy.html#numpy-2-0-specific-advice
@@ -15,7 +10,6 @@
 ]
 build-backend = "setuptools.build_meta"
 
-<<<<<<< HEAD
 # Below are the development commands for Unix:
 [tool.taskipy.tasks]
 # .venv/bin/pip uninstall -y setuptools <- magic!
@@ -26,77 +20,6 @@
 lint = ".venv/bin/pysen run lint"
 format = ".venv/bin/pysen run format"
 test = ".venv/bin/pytest"
-=======
-[project]
-name = "pyopenjtalk"
-dynamic = ["version"]
-description = "A python wrapper for OpenJTalk"
-readme = "README.md"
-requires-python = ">=3.8"
-license.file = "LICENSE.md"
-authors = [{ name = "Ryuichi Yamamoto", email = "zryuichi@gmail.com" }]
-keywords = ["OpenJTalk", "Research"]
-classifiers = [
-    "Operating System :: POSIX",
-    "Operating System :: Unix",
-    "Operating System :: MacOS",
-    "Operating System :: Microsoft :: Windows",
-    "Programming Language :: Cython",
-    "Programming Language :: Python",
-    "Programming Language :: Python :: 3",
-    "Programming Language :: Python :: 3.8",
-    "Programming Language :: Python :: 3.9",
-    "Programming Language :: Python :: 3.10",
-    "License :: OSI Approved :: MIT License",
-    "Topic :: Scientific/Engineering",
-    "Topic :: Software Development",
-    "Intended Audience :: Science/Research",
-    "Intended Audience :: Developers",
-]
-urls.Homepage = "https://github.com/r9y9/pyopenjtalk"
-dependencies = [
-    "importlib_resources; python_version<'3.9'",
-    "numpy>=1.20.0",
-    "tqdm",
-]
-
-[project.optional-dependencies]
-docs = [
-    "sphinx_rtd_theme",
-    "nbsphinx>=0.8.6",
-    "Jinja2>=3.0.1",
-    "pandoc",
-    "ipython",
-    "jupyter",
-]
-dev = [
-    "cython>=0.29.16",
-    "pysen",
-    "types-setuptools",
-    "mypy<=0.910",
-    "black>=19.19b0,<=20.8",
-    "click<8.1.0",
-    "flake8>=3.7,<4",
-    "flake8-bugbear",
-    "isort>=4.3,<5.2.0",
-    "types-decorator",
-    "importlib-metadata<5.0",
-]
-test = ["pytest", "scipy"]
-marine = ["marine>=0.0.5"]
-
-[tool.setuptools.packages.find]
-include = ["pyopenjtalk*"]
-
-[tool.setuptools.exclude-package-data]
-"*" = ["*.pyx", "*.pxd"]
-
-[tool.setuptools_scm]
-version_file = "pyopenjtalk/version.py"
-version_file_template = '''
-__version__ = "{version}"
-'''
->>>>>>> eaed6bb9
 
 [tool.pysen]
 version = "0.10.2"
