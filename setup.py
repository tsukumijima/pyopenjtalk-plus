import os
import subprocess
import sys
from distutils.errors import DistutilsExecError
from distutils.spawn import spawn
from distutils.version import LooseVersion
from glob import glob
from itertools import chain
from os.path import exists, join
from subprocess import run

import numpy as np
import setuptools.command.build_py
import setuptools.command.develop
from setuptools import Extension, find_packages, setup

platform_is_windows = sys.platform == "win32"

version = "0.1.4"

min_cython_ver = "0.21.0"
try:
    import Cython

    ver = Cython.__version__
    _CYTHON_INSTALLED = ver >= LooseVersion(min_cython_ver)
except ImportError:
    _CYTHON_INSTALLED = False


msvc_extra_compile_args_config = [
    "/source-charset:utf-8",
    "/execution-charset:utf-8",
]

try:
    if not _CYTHON_INSTALLED:
        raise ImportError("No supported version of Cython installed.")
    from Cython.Distutils import build_ext

    cython = True
except ImportError:
    cython = False

if cython:
    ext = ".pyx"

    def msvc_extra_compile_args(compile_args):
        cas = set(compile_args)
        xs = filter(lambda x: x not in cas, msvc_extra_compile_args_config)
        return list(chain(compile_args, xs))

    class custom_build_ext(build_ext):
        def build_extensions(self):
            compiler_type_is_msvc = self.compiler.compiler_type == "msvc"
            for entry in self.extensions:
                if compiler_type_is_msvc:
                    entry.extra_compile_args = msvc_extra_compile_args(
                        entry.extra_compile_args
                        if hasattr(entry, "extra_compile_args")
                        else []
                    )

            build_ext.build_extensions(self)

    cmdclass = {"build_ext": custom_build_ext}
else:
    ext = ".cpp"
    cmdclass = {}
    if not os.path.exists(join("pyopenjtalk", "openjtalk" + ext)):
        raise RuntimeError("Cython is required to generate C++ code")


# Workaround for `distutils.spawn` problem on Windows python < 3.9
# See details: [bpo-39763: distutils.spawn now uses subprocess (GH-18743)]
# (https://github.com/python/cpython/commit/1ec63b62035e73111e204a0e03b83503e1c58f2e)
def test_quoted_arg_change():
    child_script = """
import os
import sys
if len(sys.argv) > 5:
    try:
        os.makedirs(sys.argv[1], exist_ok=True)
        with open(sys.argv[2], mode=sys.argv[3], encoding=sys.argv[4]) as fd:
            fd.write(sys.argv[5])
    except OSError:
        pass
"""

    try:
        # write
        package_build_dir = "build"
        file_name = join(package_build_dir, "quoted_arg_output")
        output_mode = "w"
        file_encoding = "utf8"
        arg_value = '"ARG"'

        spawn(
            [
                sys.executable,
                "-c",
                child_script,
                package_build_dir,
                file_name,
                output_mode,
                file_encoding,
                arg_value,
            ]
        )

        # read
        with open(file_name, mode="r", encoding=file_encoding) as fd:
            return fd.readline() != arg_value
    except (DistutilsExecError, TypeError):
        return False


def escape_string_macro_arg(s):
    return s.replace("\\", "\\\\").replace('"', '\\"')


def escape_macro_element(x):
    (k, arg) = x
    return (k, escape_string_macro_arg(arg)) if type(arg) == str else x


def escape_macros(macros):
    return list(map(escape_macro_element, macros))


custom_define_macros = (
    escape_macros
    if platform_is_windows and test_quoted_arg_change()
    else (lambda macros: macros)
)


# open_jtalk sources
src_top = join("lib", "open_jtalk", "src")

# generate config.h for mecab
# NOTE: need to run cmake to generate config.h
# we could do it on python side but it would be very tricky,
# so far let's use cmake tool
if not exists(join(src_top, "mecab", "src", "config.h")):
    cwd = os.getcwd()
    build_dir = join(src_top, "build")
    os.makedirs(build_dir, exist_ok=True)
    os.chdir(build_dir)
<<<<<<< HEAD

    # NOTE: The wrapped OpenJTalk does not depend on HTS_Engine,
    # but since HTSEngine is included in CMake's dependencies, it refers to a dummy path.
    r = run(
        ["cmake", "..", "-D", "HTS_ENGINE_INCLUDE_DIR=.", "-D", "HTS_ENGINE_LIB=dummy"]
    )
    r.check_returncode()
=======
    r = run(["cmake", ".."])
    # r.check_returncode()
>>>>>>> a0da819e
    os.chdir(cwd)

all_src = []
include_dirs = []
for s in [
    "jpcommon",
    "mecab/src",
    "mecab2njd",
    "njd",
    "njd2jpcommon",
    "njd_set_accent_phrase",
    "njd_set_accent_type",
    "njd_set_digit",
    "njd_set_long_vowel",
    "njd_set_pronunciation",
    "njd_set_unvoiced_vowel",
    "text2mecab",
]:
    all_src += glob(join(src_top, s, "*.c"))
    all_src += glob(join(src_top, s, "*.cpp"))
    include_dirs.append(join(os.getcwd(), src_top, s))

# Extension for OpenJTalk frontend
ext_modules = [
    Extension(
        name="pyopenjtalk.openjtalk",
        sources=[join("pyopenjtalk", "openjtalk" + ext)] + all_src,
        include_dirs=[np.get_include()] + include_dirs,
        extra_compile_args=[],
        extra_link_args=[],
        language="c++",
        define_macros=custom_define_macros(
            [
                ("HAVE_CONFIG_H", None),
                ("DIC_VERSION", 102),
                ("MECAB_DEFAULT_RC", '"dummy"'),
                ("PACKAGE", '"open_jtalk"'),
                ("VERSION", '"1.10"'),
                ("CHARSET_UTF_8", None),
            ]
        ),
    )
]

# Extension for HTSEngine backend
htsengine_src_top = join("lib", "hts_engine_API", "src")
all_htsengine_src = glob(join(htsengine_src_top, "lib", "*.c"))
ext_modules += [
    Extension(
        name="pyopenjtalk.htsengine",
        sources=[join("pyopenjtalk", "htsengine" + ext)] + all_htsengine_src,
        include_dirs=[np.get_include(), join(htsengine_src_top, "include")],
        extra_compile_args=[],
        extra_link_args=[],
        libraries=["winmm"] if platform_is_windows else [],
        language="c++",
        define_macros=custom_define_macros(
            [
                ("AUDIO_PLAY_NONE", None),
            ]
        ),
    )
]

# Adapted from https://github.com/pytorch/pytorch
cwd = os.path.dirname(os.path.abspath(__file__))
if os.getenv("PYOPENJTALK_BUILD_VERSION"):
    version = os.getenv("PYOPENJTALK_BUILD_VERSION")
else:
    try:
        sha = (
            subprocess.check_output(["git", "rev-parse", "HEAD"], cwd=cwd)
            .decode("ascii")
            .strip()
        )
        version += "+" + sha[:7]
    except subprocess.CalledProcessError:
        pass
    except IOError:  # FileNotFoundError for python 3
        pass


class build_py(setuptools.command.build_py.build_py):
    def run(self):
        self.create_version_file()
        setuptools.command.build_py.build_py.run(self)

    @staticmethod
    def create_version_file():
        global version, cwd
        print("-- Building version " + version)
        version_path = os.path.join(cwd, "pyopenjtalk", "version.py")
        with open(version_path, "w") as f:
            f.write("__version__ = '{}'\n".format(version))


class develop(setuptools.command.develop.develop):
    def run(self):
        build_py.create_version_file()
        setuptools.command.develop.develop.run(self)


cmdclass["build_py"] = build_py
cmdclass["develop"] = develop


with open("README.md", "r", encoding="utf8") as fd:
    long_description = fd.read()

setup(
    name="pyopenjtalk",
    version=version,
    description="A python wrapper for OpenJTalk",
    long_description=long_description,
    long_description_content_type="text/markdown",
    author="Ryuichi Yamamoto",
    author_email="zryuichi@gmail.com",
    url="https://github.com/r9y9/pyopenjtalk",
    license="MIT",
    packages=find_packages(),
    package_data={"": ["htsvoice/*"]},
    ext_modules=ext_modules,
    cmdclass=cmdclass,
    install_requires=[
        "numpy >= 1.8.0",
        "cython >= " + min_cython_ver,
        "six",
        "tqdm",
    ],
    tests_require=["nose", "coverage"],
    extras_require={
        "docs": [
            "sphinx_rtd_theme",
            "nbsphinx>=0.8.6",
            "Jinja2>=3.0.1",
            "pandoc",
            "ipython",
            "jupyter",
        ],
        "lint": [
            "pysen",
            "types-setuptools",
            "mypy<=0.910",
            "black>=19.19b0,<=20.8",
            "flake8>=3.7,<4",
            "flake8-bugbear",
            "isort>=4.3,<5.2.0",
        ],
        "test": ["pytest", "scipy"],
    },
    classifiers=[
        "Operating System :: POSIX",
        "Operating System :: Unix",
        "Operating System :: MacOS",
        "Operating System :: Microsoft :: Windows",
        "Programming Language :: Cython",
        "Programming Language :: Python",
        "Programming Language :: Python :: 3",
        "Programming Language :: Python :: 3.7",
        "Programming Language :: Python :: 3.8",
        "Programming Language :: Python :: 3.9",
        "License :: OSI Approved :: MIT License",
        "Topic :: Scientific/Engineering",
        "Topic :: Software Development",
        "Intended Audience :: Science/Research",
        "Intended Audience :: Developers",
    ],
    keywords=["OpenJTalk", "Research"],
)<|MERGE_RESOLUTION|>--- conflicted
+++ resolved
@@ -147,7 +147,6 @@
     build_dir = join(src_top, "build")
     os.makedirs(build_dir, exist_ok=True)
     os.chdir(build_dir)
-<<<<<<< HEAD
 
     # NOTE: The wrapped OpenJTalk does not depend on HTS_Engine,
     # but since HTSEngine is included in CMake's dependencies, it refers to a dummy path.
@@ -155,10 +154,6 @@
         ["cmake", "..", "-D", "HTS_ENGINE_INCLUDE_DIR=.", "-D", "HTS_ENGINE_LIB=dummy"]
     )
     r.check_returncode()
-=======
-    r = run(["cmake", ".."])
-    # r.check_returncode()
->>>>>>> a0da819e
     os.chdir(cwd)
 
 all_src = []
