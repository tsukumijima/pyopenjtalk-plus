--- conflicted
+++ resolved
@@ -103,13 +103,7 @@
     os.makedirs(build_dir, exist_ok=True)
     os.chdir(build_dir)
 
-<<<<<<< HEAD
-    # NOTE: The wrapped OpenJTalk does not depend on HTS_Engine,
-    # but since HTSEngine is included in CMake's dependencies, it refers to a dummy path.
-    r = subprocess.run(["cmake", "..", "-DHTS_ENGINE_INCLUDE_DIR=.", "-DHTS_ENGINE_LIB=dummy"])
-=======
     r = subprocess.run(["cmake", ".."])
->>>>>>> 0f0fc44e
     r.check_returncode()
     os.chdir(cwd)
 
